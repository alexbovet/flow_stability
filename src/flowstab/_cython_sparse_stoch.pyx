--- conflicted
+++ resolved
@@ -436,15 +436,9 @@
 @cython.wraparound(False)   # Deactivate negative indexing
 @cython.cdivision(True)
 def inplace_csr_row_normalize(double[:] X_data,
-<<<<<<< HEAD
                               long long[:] X_indptr,
                               Py_ssize_t n_row,
                               double row_sum=1.0):
-=======
-                                     long long[:] X_indptr,
-                                     Py_ssize_t n_row,
-                                     double row_sum=1.0):
->>>>>>> 442e51dc
     """ row normalize scipy sparse csr matrices inplace.
         inspired from sklearn sparsefuncs_fast.pyx.
         
@@ -600,18 +594,10 @@
 @cython.boundscheck(False)  # Deactivate bounds checking
 @cython.wraparound(False)   # Deactivate negative indexing
 def sparse_stoch_from_full_csr(int[:] nz_rowcols,
-<<<<<<< HEAD
                                double[:] Tf_data,
-                               long long[:] Tf_indices,
+                               int[:] Tf_indices,
                                int[:] Tf_indptr,
                                double diag_val):
-=======
-                                      double[:] Tf_data,
-                                      int[:] Tf_indices,
-                                      int[:] Tf_indptr,
-                                      double diag_val):
->>>>>>> 442e51dc
-
         """ initialize sparse_stoch_mat from a full size row stochastic 
             csr_matrix 
         """
